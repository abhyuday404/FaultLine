--- conflicted
+++ resolved
@@ -10,11 +10,8 @@
 	"faultline/api"
 	"faultline/config"
 	"faultline/proxy"
-<<<<<<< HEAD
 	"faultline/tcp"
-=======
 	"faultline/state"
->>>>>>> a0638f70
 
 	"github.com/gorilla/mux"
 	"github.com/rs/cors"
@@ -28,7 +25,6 @@
 
 	var rootCmd = &cobra.Command{
 		Use:   "faultline",
-<<<<<<< HEAD
 		Short: "FaultLine: all-in-one failure testing for APIs and Databases",
 		Long: `FaultLine helps you build resilient apps by simulating real-world failures across:
  - API (HTTP) via a reverse proxy with latency/errors/flaky responses
@@ -40,14 +36,6 @@
 	var startCmd = &cobra.Command{
 		Use:   "start-api",
 		Short: "Start API (HTTP) fault-injection proxy",
-=======
-		Short: "FaultLine is a tool for injecting failure scenarios into your development environment.",
-	}
-
-	var startCmd = &cobra.Command{
-		Use:   "start",
-		Short: "Starts the FaultLine failure injection proxy and control API",
->>>>>>> a0638f70
 		Run: func(cmd *cobra.Command, args []string) {
 			// 1. Load initial configuration from YAML
 			initialConfig, err := config.LoadConfig(configFile)
@@ -57,14 +45,9 @@
 				initialConfig = &config.Config{}
 			}
 
-<<<<<<< HEAD
-			log.Printf("[API] Starting HTTP proxy on port %d", port)
-			log.Printf("[API] Loaded %d API rules from %s", len(cfg.Rules), configFile)
-=======
 			// 2. Initialize the shared state for rules
 			ruleState := state.NewRuleState(initialConfig.Rules)
 			log.Printf("Loaded %d initial failure rules from %s", len(initialConfig.Rules), configFile)
->>>>>>> a0638f70
 
 			var wg sync.WaitGroup
 			wg.Add(2)
@@ -114,15 +97,9 @@
 		},
 	}
 
-<<<<<<< HEAD
-	// Add flags to the start command
-	startCmd.Flags().StringVarP(&configFile, "config", "c", "faultline.yaml", "Path to the configuration file")
-	startCmd.Flags().IntVarP(&port, "port", "p", 8080, "Port for the API proxy to listen on")
-=======
 	startCmd.Flags().StringVarP(&configFile, "config", "c", "faultline.yaml", "Path to the initial configuration file")
 	startCmd.Flags().IntVarP(&port, "port", "p", 8080, "Port for the failure proxy server")
 	startCmd.Flags().IntVarP(&apiPort, "api-port", "a", 8081, "Port for the control panel API")
->>>>>>> a0638f70
 
 	rootCmd.AddCommand(startCmd)
 
