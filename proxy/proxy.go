--- conflicted
+++ resolved
@@ -27,13 +27,6 @@
 
 // HandleRequest is the core logic for the proxy.
 func (p *Proxy) HandleRequest(w http.ResponseWriter, r *http.Request) {
-<<<<<<< HEAD
-	// Handle CORS preflight requests (OPTIONS) directly.
-	w.Header().Set("Access-Control-Allow-Origin", "*") // Allow any origin
-	w.Header().Set("Access-Control-Allow-Headers", "Content-Type")
-	w.Header().Set("Access-Control-Allow-Methods", "GET, POST, PUT, DELETE, OPTIONS")
-
-=======
 	// Check if rules file has been modified and reload if necessary (for CLI changes)
 	if err := p.ruleState.CheckAndReloadIfModified(); err != nil {
 		log.Printf("[WARNING] Failed to reload rules: %v", err)
@@ -43,8 +36,10 @@
 	// headers here for preflight responses. For proxied responses we use
 	// the reverse proxy's ModifyResponse to normalize headers, to avoid
 	// sending duplicate Access-Control-Allow-* values.
->>>>>>> cbb3866c
 	if r.Method == http.MethodOptions {
+		w.Header().Set("Access-Control-Allow-Origin", "*") // Allow any origin
+		w.Header().Set("Access-Control-Allow-Headers", "Content-Type")
+		w.Header().Set("Access-Control-Allow-Methods", "GET, POST, PUT, DELETE, OPTIONS")
 		w.WriteHeader(http.StatusOK)
 		return
 	}
